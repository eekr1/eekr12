--- conflicted
+++ resolved
@@ -7,25 +7,10 @@
 dotenv.config();
 
 const app = express();
-<<<<<<< HEAD
-app.set("trust proxy", 1);
-const limiter = rateLimit({
-  windowMs: 60_000, // 1 dakika
-  max: 60,          // IP başına dakikada en fazla 60 istek
-  standardHeaders: true, // RateLimit-* header'ları
-  legacyHeaders: false,
-});
 
-app.use(limiter);
-const chatLimiter = rateLimit({ windowMs: 60_000, max: 30 });
-app.post("/api/chat/init", chatLimiter, /* handler */);
-app.post("/api/chat/message", chatLimiter, /* handler */);
+
 
 app.use(cors());
-=======
-const ALLOWED = ["https://eekr12.onrender.com" ,"http://localhost:8787"];
-app.use(cors({ origin: ALLOWED, methods: ["POST"], credentials: false }));
->>>>>>> a6982674
 app.use(express.json());
 app.get("/health", (_req,res) => res.json({ ok: true, ts: Date.now() }));
 app.use((req,res,next)=>{
